--- conflicted
+++ resolved
@@ -591,13 +591,7 @@
                 fo.write("ATOM" + blank + "%s  %s  SLN %s" %
                          (num_at, atom, ch))
                 blank = " "*(3-len(str(num_res)))
-<<<<<<< HEAD
                 score = str(cluster_scores[entry])
-=======
-                score = centers.counts(name) 
-                score = score if score < 1.0 else 1.0
-                score = str(score)
->>>>>>> cc6dcdc4
                 score = score if len(score) == 4 else score + '0'
                 fo.write(blank + "%s     %s  1.00  %s          %s\n" %
                          (num_res, prb_str, score, atom))
